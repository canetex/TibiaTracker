import React, { useState } from 'react';
import {
  Card,
  CardContent,
  CardActions,
  Typography,
  Box,
  Chip,
  Button,
  IconButton,
  Tooltip,
  LinearProgress,
  Grid,
} from '@mui/material';
import {
  Favorite,
  FavoriteBorder,
  Refresh,
  TrendingUp,
  Person,
  Public,
  Schedule,
  Analytics,
  OpenInNew,
} from '@mui/icons-material';
import { format } from 'date-fns';
import { ptBR } from 'date-fns/locale';

const CharacterCard = ({ character, onRefresh, onToggleFavorite, onViewCharts }) => {
  const [refreshing, setRefreshing] = useState(false);
  const [favoriting, setFavoriting] = useState(false);

  const handleRefresh = async () => {
    if (onRefresh && !refreshing) {
      setRefreshing(true);
      try {
        await onRefresh(character.id);
      } finally {
        setRefreshing(false);
      }
    }
  };

  const handleToggleFavorite = async () => {
    if (onToggleFavorite && !favoriting) {
      setFavoriting(true);
      try {
        await onToggleFavorite(character.id, !character.is_favorited);
      } finally {
        setFavoriting(false);
      }
    }
  };

  const handleViewCharts = () => {
    if (onViewCharts) {
      onViewCharts(character);
    }
  };

  const formatDate = (dateString) => {
    if (!dateString) return 'Nunca';
    try {
      return format(new Date(dateString), 'dd/MM/yyyy HH:mm', { locale: ptBR });
    } catch {
      return 'Data inválida';
    }
  };

  const getVocationColor = (vocation) => {
    const colors = {
      'Sorcerer': 'primary',
      'Master Sorcerer': 'primary',
      'Druid': 'success',
      'Elder Druid': 'success',
      'Paladin': 'warning',
      'Royal Paladin': 'warning',
      'Knight': 'error',
      'Elite Knight': 'error',
    };
    return colors[vocation] || 'default';
  };

  const getTibiaUrl = (character) => {
    // Mapear servidores para URLs corretas
    const serverUrls = {
      'taleon': 'https://taleon.com.br',
      'rubini': 'https://rubini.com.br',
      // Adicionar outros servidores conforme necessário
    };
    
    const baseUrl = serverUrls[character.server] || 'https://tibia.com';
    return `${baseUrl}/char/${character.name}`;
  };

  const latest = character.latest_snapshot;

  return (
    <Card 
      sx={{ 
        height: '100%',
        display: 'flex',
        flexDirection: 'column',
        transition: 'transform 0.2s, box-shadow 0.2s',
        '&:hover': {
          transform: 'translateY(-2px)',
          boxShadow: 4,
        }
      }}
    >
      <CardContent sx={{ flexGrow: 1 }}>
        {/* Header */}
        <Box sx={{ display: 'flex', alignItems: 'center', justifyContent: 'space-between', mb: 2 }}>
          <Box sx={{ display: 'flex', alignItems: 'center', flexGrow: 1 }}>
<<<<<<< HEAD
            {latest?.outfit_image_url ? (
              <Box
                component="img"
                src={latest.outfit_image_url}
                alt={`Outfit de ${character.name}`}
                sx={{
                  width: 40,
                  height: 40,
                  mr: 1,
                  borderRadius: 1,
                  border: '1px solid',
                  borderColor: 'divider'
                }}
              />
            ) : (
              <Person sx={{ mr: 1, color: 'primary.main' }} />
            )}
            <Box sx={{ display: 'flex', alignItems: 'center', gap: 1 }}>
              <Typography variant="h6" component="h3" noWrap sx={{ fontWeight: 600 }}>
                {character.name}
              </Typography>
              {latest?.profile_url && (
                <Tooltip title="Ver perfil original">
                  <IconButton
                    size="small"
                    onClick={() => window.open(latest.profile_url, '_blank')}
                    sx={{ color: 'primary.main' }}
                  >
                    <OpenInNew fontSize="small" />
                  </IconButton>
                </Tooltip>
              )}
            </Box>
=======
            <Person sx={{ mr: 1, color: 'primary.main' }} />
            <Typography variant="h6" component="h3" noWrap sx={{ fontWeight: 600 }}>
              {character.name}
            </Typography>
            <Tooltip title="Ver no Tibia">
              <IconButton
                component="a"
                href={getTibiaUrl(character)}
                target="_blank"
                rel="noopener noreferrer"
                size="small"
                sx={{ ml: 1, color: 'primary.main' }}
              >
                <OpenInNew fontSize="small" />
              </IconButton>
            </Tooltip>
>>>>>>> d7d7aef7
          </Box>
          
          {onToggleFavorite && (
            <IconButton
              onClick={handleToggleFavorite}
              disabled={favoriting}
              size="small"
              sx={{ color: character.is_favorited ? 'error.main' : 'action.disabled' }}
            >
              {character.is_favorited ? <Favorite /> : <FavoriteBorder />}
            </IconButton>
          )}
        </Box>

        {/* Server/World Info */}
        <Box sx={{ display: 'flex', gap: 1, mb: 2 }}>
          <Chip 
            label={`${character.server}/${character.world}`}
            size="small"
            color="primary"
            variant="outlined"
          />
          {character.vocation && (
            <Chip 
              label={character.vocation}
              size="small"
              color={getVocationColor(character.vocation)}
              variant="outlined"
            />
          )}
        </Box>

        {/* Stats Grid */}
        <Grid container spacing={2} sx={{ mb: 2 }}>
          <Grid item xs={6}>
            <Box>
              <Typography variant="body2" color="text.secondary">
                Level
              </Typography>
              <Typography variant="h6" sx={{ fontWeight: 600 }}>
                {latest?.level || character.level || 0}
              </Typography>
            </Box>
          </Grid>
          
          <Grid item xs={6}>
            <Box>
              <Typography variant="body2" color="text.secondary">
                Experiência
              </Typography>
              <Typography variant="body1" sx={{ fontWeight: 500 }}>
                {latest?.experience ? latest.experience.toLocaleString('pt-BR') : 'N/A'}
              </Typography>
            </Box>
          </Grid>

          <Grid item xs={6}>
            <Box>
              <Typography variant="body2" color="text.secondary">
                Mortes
              </Typography>
              <Typography variant="body1" sx={{ fontWeight: 500 }}>
                {latest?.deaths || 0}
              </Typography>
            </Box>
          </Grid>

          <Grid item xs={6}>
            <Box>
              <Typography variant="body2" color="text.secondary">
                Snapshots
              </Typography>
              <Typography variant="body1" sx={{ fontWeight: 500 }}>
                {character.total_snapshots || 0}
              </Typography>
            </Box>
          </Grid>
        </Grid>

        {/* Quick Stats - Média Diária */}
        {character.total_snapshots > 1 && (
          <Box sx={{ mb: 2, p: 1.5, bgcolor: 'grey.50', borderRadius: 1 }}>
            <Typography variant="body2" color="text.secondary" gutterBottom>
              📊 Estatísticas Rápidas (30 dias)
            </Typography>
            <Grid container spacing={2}>
              <Grid item xs={6}>
                <Box>
                  <Typography variant="caption" color="text.secondary">
                    Média Diária
                  </Typography>
                  <Typography variant="body2" sx={{ fontWeight: 600, color: 'primary.main' }}>
                    {character.average_daily_exp ? 
                      `${character.average_daily_exp.toLocaleString('pt-BR')} exp/dia` : 
                      'Clique em "Ver Gráficos" para ver'
                    }
                  </Typography>
                </Box>
              </Grid>
              <Grid item xs={6}>
                <Box>
                  <Typography variant="caption" color="text.secondary">
                    Total Período
                  </Typography>
                  <Typography variant="body2" sx={{ fontWeight: 600 }}>
                    {character.total_exp_gained ? 
                      `${character.total_exp_gained.toLocaleString('pt-BR')} exp` : 
                      'Clique em "Ver Gráficos" para ver'
                    }
                  </Typography>
                </Box>
              </Grid>
            </Grid>
          </Box>
        )}

        {/* Additional Stats (if available) */}
        {(latest?.charm_points || latest?.bosstiary_points || latest?.achievement_points) && (
          <Box sx={{ mb: 2 }}>
            <Typography variant="body2" color="text.secondary" gutterBottom>
              Pontos Especiais
            </Typography>
            <Box sx={{ display: 'flex', gap: 1, flexWrap: 'wrap' }}>
              {latest.charm_points && (
                <Chip 
                  label={`Charm: ${latest.charm_points}`}
                  size="small"
                  variant="outlined"
                />
              )}
              {latest.bosstiary_points && (
                <Chip 
                  label={`Bosstiary: ${latest.bosstiary_points}`}
                  size="small"
                  variant="outlined"
                />
              )}
              {latest.achievement_points && (
                <Chip 
                  label={`Achievements: ${latest.achievement_points}`}
                  size="small"
                  variant="outlined"
                />
              )}
            </Box>
          </Box>
        )}

        {/* Last Update */}
        <Box sx={{ display: 'flex', alignItems: 'center', gap: 1 }}>
          <Schedule sx={{ fontSize: '1rem', color: 'text.secondary' }} />
          <Typography variant="body2" color="text.secondary">
            Última atualização: {formatDate(character.last_scraped_at)}
          </Typography>
        </Box>

        {/* Error indicator */}
        {character.scrape_error_count > 0 && (
          <Box sx={{ mt: 1 }}>
            <Typography variant="body2" color="error.main">
              ⚠️ {character.scrape_error_count} erro(s) de atualização
            </Typography>
          </Box>
        )}
      </CardContent>

      {/* Actions */}
      <CardActions sx={{ justifyContent: 'space-between', px: 2, pb: 2 }}>
        <Button
          size="small"
          startIcon={<Analytics />}
          disabled={!onViewCharts}
          onClick={handleViewCharts}
          sx={{ color: 'text.secondary' }}
        >
          Ver Gráficos
        </Button>

        {onRefresh && (
          <Tooltip title="Atualizar dados">
            <IconButton
              onClick={handleRefresh}
              disabled={refreshing}
              size="small"
              color="primary"
            >
              <Refresh />
            </IconButton>
          </Tooltip>
        )}
      </CardActions>

      {/* Loading indicator */}
      {refreshing && (
        <LinearProgress 
          sx={{ 
            position: 'absolute', 
            bottom: 0, 
            left: 0, 
            right: 0 
          }} 
        />
      )}
    </Card>
  );
};

export default CharacterCard; <|MERGE_RESOLUTION|>--- conflicted
+++ resolved
@@ -112,41 +112,6 @@
         {/* Header */}
         <Box sx={{ display: 'flex', alignItems: 'center', justifyContent: 'space-between', mb: 2 }}>
           <Box sx={{ display: 'flex', alignItems: 'center', flexGrow: 1 }}>
-<<<<<<< HEAD
-            {latest?.outfit_image_url ? (
-              <Box
-                component="img"
-                src={latest.outfit_image_url}
-                alt={`Outfit de ${character.name}`}
-                sx={{
-                  width: 40,
-                  height: 40,
-                  mr: 1,
-                  borderRadius: 1,
-                  border: '1px solid',
-                  borderColor: 'divider'
-                }}
-              />
-            ) : (
-              <Person sx={{ mr: 1, color: 'primary.main' }} />
-            )}
-            <Box sx={{ display: 'flex', alignItems: 'center', gap: 1 }}>
-              <Typography variant="h6" component="h3" noWrap sx={{ fontWeight: 600 }}>
-                {character.name}
-              </Typography>
-              {latest?.profile_url && (
-                <Tooltip title="Ver perfil original">
-                  <IconButton
-                    size="small"
-                    onClick={() => window.open(latest.profile_url, '_blank')}
-                    sx={{ color: 'primary.main' }}
-                  >
-                    <OpenInNew fontSize="small" />
-                  </IconButton>
-                </Tooltip>
-              )}
-            </Box>
-=======
             <Person sx={{ mr: 1, color: 'primary.main' }} />
             <Typography variant="h6" component="h3" noWrap sx={{ fontWeight: 600 }}>
               {character.name}
@@ -163,7 +128,6 @@
                 <OpenInNew fontSize="small" />
               </IconButton>
             </Tooltip>
->>>>>>> d7d7aef7
           </Box>
           
           {onToggleFavorite && (
